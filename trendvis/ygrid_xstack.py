--- conflicted
+++ resolved
@@ -10,25 +10,23 @@
 
     """
 
-    def __init__(self, xstack_ratios, yratios=1, figsize=(10, 10),
-                 startside='top', alternate_sides=True,
-                 onespine_forboth=False):
+    def __init__(self, xratios, yratios, figsize, startside='top',
+                 alternate_sides=True, onespine_forboth=False):
         """
         Initialize Y_Grid
 
         Parameters
         ----------
-        xstack_ratios : int or list of ints
+        xratios : int or list of ints
             The relative sizes of the columns.  Not directly comparable
             to yratios
-
-        Keyword Arguments
-        -----------------
         yratios : int or list of ints
-            Default 1.  The relative sizes of the main axis row(s).
-            Not directly comparable to xstack_ratios
+            The relative sizes of the rows.  Not directly comparable to xratios
         figsize : tuple of ints or floats
-            Default (10,10).  The figure dimensions in inches
+            The figure dimensions in inches
+
+        Keyword Arguments
+        -----------------
         startside : string
             Default 'top'.  ['top'|'bottom'].  The side the leftmost x axis
             will be on.
@@ -44,7 +42,7 @@
 
         # Initialize parent class
         # Last arg is False because mainax_x
-        Grid.__init__(self, xstack_ratios, yratios, False)
+        Grid.__init__(self, xratios, yratios, False)
 
         # Set initial x and y grid positions (top left)
         xpos = 0
@@ -176,115 +174,19 @@
 
         self.grid_isclean = True
 
-<<<<<<< HEAD
-    def get_axis(self, xpos, ypos=0, is_twin=False, twinstance=0):
-        """
-        Get axis at a particular x, y position.
-
-        If a twin is desired, then there are two options:
-            1.  Set `xpos` to actual storage position in `self.axes`
-            2.  Set `xpos` to the physical position in YGrid, set is_twin=True,
-                and if there is more than one twin at that location, set
-                `twinstance` to indicate desired twin (e.g. 0 indicates the
-                first twin to be created in that column position).
-
-        For original axes, storage position and physical position are the same,
-            except if twins exist and negative `xpos` indices are used.
-
-        Parameters
-        ----------
-        xpos : int
-            The column that the axis is located in.
-
-        Keyword Arguments
-        -----------------
-        ypos : int
-            Default 0.  The row the axis is in.
-        is_twin : Boolean
-            Default False.  If is_twin, `self.get_axis()` will grab the twin at
-            the given xpos, ypos rather than the original axis.
-        twinstance : int
-            Default 0.  If there is more than one twin at xpos, ypos, then
-            this will indicate which twin to grab.
-
-        Returns
-        -------
-        ax : Axes instance
-            matplotlib axes instance at the given xpos, ypos, (twinstance)
-
-        """
-
-        if is_twin:
-            # xpos corresponds to twind(s), which are in a particular order
-            # Get indices of where xpos appears in the list of twins
-            twindices = [i for i, tw in enumerate(self.twinds) if tw == xpos]
-
-            # Get position of desired instance of xpos
-            which_twin = twindices[twinstance]
-
-            # New xpos is the original axis count, plus the location of twin
-            xpos = self.stackdim + which_twin
-
-        # Subgrid (col, x), ax (row, y)
-        ax = self.axes[xpos][ypos]
-
-        return ax
-
-    def get_twin_colnum(self, xpos, twinstance=None):
-        """
-        Original axes are easily located by column number in `self.axes`.
-            If there are multiple twins, finding those in `self.axes` may be
-            difficult, esp. if twins were created haphazardly.
-
-        This returns the index required by `self.axes` to fetch the desired
-            twin column.
-
-        Parameters
-        ----------
-        xpos : int
-            The column that was twinned
-
-        Keyword Arguments
-        -----------------
-        twinstance : int
-            Default None, print all twin column indices at `xpos`.  Indicates
-            which twin column index to print
-
-        """
-
-        twindices = [i for i, tw in enumerate(self.twinds) if tw == xpos]
-
-        if twinstance is None and len(twindices) > 1:
-            newxpos = [i + self.stackdim for i in twindices]
-        elif twinstance is None:
-            newxpos = [self.stackdim + twindices[0]]
-        else:
-            newxpos = [self.stackdim + twindices[twinstance]]
-
-        print ('The twin(s) of column ' + str(xpos) + ' are stored in ' +
-               '`self.axes` as column(s):')
-
-        for nx in newxpos:
-            print nx
-
-=======
->>>>>>> 4d42fc8b
     def set_ticknums(self, xticks, yticks, logxscale='none', logyscale='none'):
         """
         Set the y and x axis scales, the y and x axis ticks (if linear), and
-            the tick number format.  Wrapper around Grid.yaxis_ticknum(),
-            Grid.xaxis_ticknum().
+            the tick number format.
 
         Parameters
         ----------
         xticks : list of tuples
             List of (major, minor) tick mark multiples.  Used to set major and
-            minor locators.  One tuple per x axis (original stack + twins).
-            Use None to skip setting a major, minor MultipleLocator for an axis
+            minor locators.  One tuple per x axis (original stack + twins)
         yticks : list of tuples
             List of (major, minor) tick mark multiples.  Used to set major and
             minor locators.  One tuple per main axis.
-            Use None to skip setting a major, minor MultipleLocator for an axis
 
         Keyword Arguments
         -----------------
@@ -311,60 +213,51 @@
         for col, xt, xsc in zip(self.axes, xticks, xscale):
             for ax, yt, ysc in zip(col, yticks, yscale):
 
-                if yt is not None or ysc is 'log':
-                    self.yaxis_ticknum(ax, yt, scale=ysc)
-                if xt is not None or xsc is 'log':
-                    self.xaxis_ticknum(ax, xt, scale=xsc)
-
-    def ticknum_format(self, ax='all', xformatter='%d', yformatter='%d'):
+                self.yaxis_ticknum(ax, ysc, yt)
+                self.xaxis_ticknum(ax, xsc, xt)
+
+    def ticknum_format(self, xformatter='%d', yformatter='%d'):
         """
         Set tick number formatters for x and/or y axes.
 
         Keyword Arguments
         -----------------
-        ax : string or axes instance
-            Default 'all', cycle through axes and set formatters.
-            If axes instance, will only set x and/or y formatter of that axes
-            instance.  Can acquire axis using self.get_axis()
         xformatter : string or list of strings
-            Default '%d'.  String formatting magic to apply to all x axes
-            (string) or individual x axes (list of strings,
-            length = self.total_stackdim).  Can use None to skip setting
-            x formatter, or insert None into list to skip setting x formatter
-            for a particular axis column
-        yformatter : string
-            Default '%d'.  String formatting magic to apply to all y axes.
-            Can use None to skip setting y formatter
-
-        """
-
-        if ax is not 'all':
-            if xformatter is not None:
+            String formatting magic to apply to all x axes (string) or
+            individual x axes (list of strings, length = self.total_stackdim)
+        yformatter : string or list of strings
+            String formatting magic to apply to all y axes (string) or
+            individual y axes (list of strings, length = self.mainax_dim)
+
+        """
+
+        if xformatter is not None:
+            if type(xformatter) is str:
                 xfrmttr = FormatStrFormatter(xformatter)
-                ax.xaxis.set_major_formatter(xfrmttr)
-            if yformatter is not None:
+                xfrmttr_ls = [xfrmttr] * self.total_stackdim
+            else:
+                xfrmttr_ls = []
+                for xf in xformatter:
+                    xfrmttr = FormatStrFormatter(xf)
+                    xfrmttr_ls.append(xfrmttr)
+
+            for col, xf in zip(self.axes, xfrmttr_ls):
+                for ax in col:
+                    ax.xaxis.set_major_formatter(xf)
+
+        if yformatter is not None:
+            if type(yformatter) is str:
                 yfrmttr = FormatStrFormatter(yformatter)
-                ax.yaxis.set_major_formatter(xfrmttr)
-
-        else:
-            if xformatter is not None:
-                if type(xformatter) is str:
-                    xfrmttr = FormatStrFormatter(xformatter)
-                    for col in self.axes:
-                        for ax in col:
-                            ax.xaxis.set_major_formatter(xfrmttr)
-                else:
-                    for xf, col in zip(xformatter, self.axes):
-                        if xf is not None:
-                            xfrmttr = FormatStrFormatter(xf)
-                            for ax in col:
-                                ax.xaxis.set_major_formatter(xfrmttr)
-
-            if yformatter is not None:
-                yfrmttr = FormatStrFormatter(yformatter)
-                for col in self.axes:
-                    for ax in col:
-                        ax.yaxis.set_major_formatter(yfrmttr)
+                yfrmttr_ls = [yfrmttr] * self.mainax_dim
+            else:
+                yfrmttr_ls = []
+                for yf in yformatter:
+                    yfrmttr = FormatStrFormatter(yf)
+                    yfrmttr_ls.append(yfrmttr)
+
+            for col in self.axes:
+                for ax, yf in zip(col, yfrmttr_ls):
+                    ax.yaxis.set_major_formatter(yf)
 
     def reverse_yaxis(self, reverse_y='all'):
         """
@@ -373,7 +266,7 @@
         Keyword Arguments
         -----------------
         reverse_y : string or list of ints
-            Default 'all'.  'all' or list of indices of the rows to be
+            Default 'all'.  'all' or list of indices of the y axes to be
             reversed accepted.
 
         """
@@ -393,8 +286,7 @@
         -----------------
         reverse_x : string or list of ints
             Default 'all'.  'all' or list of indices of the x axes to be
-            reversed accepted.  If unsure of index for a twin x axis in
-            `self.axes`, find using self.get_twin_colnum()
+            reversed accepted.
 
         """
 
@@ -413,9 +305,7 @@
         ----------
         xlim : list of tuples of ints and/or floats
             List of (column, min, max).  If xdim is 1, then column is ignored.
-            Also, if only one x axis needs xlim, can just pass the tuple.
-            If unsure of column index for a twin x axis in `self.axes`,
-            find using self.get_twin_colnum()
+            Also, if only one x axis needs xlim, can just pass the tuple
 
         """
 
@@ -476,7 +366,7 @@
                     col[yl].set_ylim(ylim[1], ylim[2])
 
     def set_ticks(self, row='all', column='all', xy_axis='both', which='both',
-                  major_dim=(6, 2), minor_dim=(4, 1), labelsize=10, pad=10,
+                  major_dim=(6 , 2), minor_dim=(4 , 1), labelsize=10, pad=10,
                   major_tickdir='out', minor_tickdir='out'):
         """
         Set x and/or y axis ticks for all or specified axes.
@@ -490,9 +380,7 @@
             parameters adjusted, 'all' or list of indices
         column: string or list of ints
             Default 'all'.  The columns containing the axes that need tick
-            parameters adjusted, 'all' or list of indices.  If unsure of column
-            index for a twin x axis in `self.axes`, find using
-            self.get_twin_colnum()
+            parameters adjusted, 'all' or list of indices
         xy_axis : string
             Default 'both'.  ['x'|'y'|'both']
         which : string
