--- conflicted
+++ resolved
@@ -9,8 +9,7 @@
 
     def __init__(self, xratios, yratios, mainax_x):
         """
-        Initialize grid attributes.  Should only be called through
-            XGrid, YGrid subclasses.
+        Initialize grid attributes
 
         Parameters
         ----------
@@ -403,11 +402,7 @@
 
         self.grid_isclean = False
 
-<<<<<<< HEAD
-    def set_ax_visibility(self, ax, which, visible):
-=======
     def set_ax_visibility(self, row, col, which, visible):
->>>>>>> 4d42fc8b
         """
         Hide (`visible`=False) or show (`visible`=True) an axis side
             (`which`).  Will hide/show spine, ticks, and ticklabels.
@@ -424,13 +419,10 @@
         visible : Boolean
             Set visible or invisible
         """
-<<<<<<< HEAD
-=======
         if self.mainax_id is 'x':
             ax = self.axes[row][col]
         else:
             ax = self.axes[col][row]
->>>>>>> 4d42fc8b
 
         ax.spines[which].set_visible(visible)
 
@@ -468,7 +460,6 @@
             ax.yaxis.set_ticks_position(new_tickpos)
             r, f = ylabeldict[new_tickpos]
             ax.yaxis.set_tick_params(labelright=r, labelleft=f)
-            self.grid_isclean = False
 
         if which is 'top' or which is 'bottom':
             if visible:
@@ -503,7 +494,6 @@
             ax.xaxis.set_ticks_position(new_tickpos)
             t, b = xlabeldict[new_tickpos]
             ax.xaxis.set_tick_params(labeltop=t, labelbottom=b)
-            self.grid_isclean = False
 
     def set_spinewidth(self, spinewidth):
         """
@@ -574,7 +564,7 @@
 
         return itemlist
 
-    def xaxis_ticknum(self, axis, xticks, scale='linear'):
+    def xaxis_ticknum(self, axis, scale, xticks):
         """
         Set x tick scale and, if linear, major and minor tick locators.
 
@@ -583,14 +573,11 @@
         axis : Axes instance
             Axes instance to set x-axis scale and potentially
             major and minor tick locators
+        scale : string
+            ['log'|'linear'].  X axis scale.
         xticks : tuple
             Tuple of (major, minor) x axis tick multiples.
 
-        Keyword Arguments
-        -----------------
-        scale : string
-            Default 'linear'.  ['log'|'linear'].  X axis scale.
-
         """
 
         axis.set_xscale(scale)
@@ -603,7 +590,7 @@
             axis.xaxis.set_major_locator(xmajor_loc)
             axis.xaxis.set_minor_locator(xminor_loc)
 
-    def yaxis_ticknum(self, axis, yticks, scale='linear'):
+    def yaxis_ticknum(self, axis, scale, yticks):
         """
         Set y tick scale and, if linear, major and minor tick locators.
 
@@ -612,13 +599,10 @@
         axis : Axes instance
             Axes instance to set y-axis scale and potentially
             major and minor tick locators
+        scale : string
+            ['log'|'linear'].  Y axis scale.
         xticks : tuple
             Tuple of (major, minor) y axis tick multiples.
-
-        Keyword Arguments
-        -----------------
-        scale : string
-            Default 'linear'.  ['log'|'linear'].  Y axis scale.
 
         """
 
